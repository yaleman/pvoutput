kind: pipeline
type: docker
name: pvoutput

steps:
- name: pytest
  image: python:3.8
  commands:
<<<<<<< HEAD
  - pip install --upgrade pip
  - pip install -r requirements-dev.txt
  - pip install .
  - pip install pytest
  - pytest -k 'not test_configured_'
- name: testbuild
  image: python:3.8
  commands:
  - pip install --upgrade pip
  - pip install -r requirements-dev.txt
  - pip install .
=======
  - python3 -m pip install --quiet --upgrade pip
  - python3 -m pip install --quiet -r requirements-dev.txt
  - python3 -m pip install --quiet .
  - python3 -m pip install --quiet pytest
  - pytest
- name: testbuild
  image: python:3.8
  commands:
  - python3 -m pip install --upgrade pip
  - python3 -m pip install -r requirements-dev.txt
  - python3 -m pip install .
>>>>>>> 6e90a09e
  - flit build<|MERGE_RESOLUTION|>--- conflicted
+++ resolved
@@ -6,19 +6,6 @@
 - name: pytest
   image: python:3.8
   commands:
-<<<<<<< HEAD
-  - pip install --upgrade pip
-  - pip install -r requirements-dev.txt
-  - pip install .
-  - pip install pytest
-  - pytest -k 'not test_configured_'
-- name: testbuild
-  image: python:3.8
-  commands:
-  - pip install --upgrade pip
-  - pip install -r requirements-dev.txt
-  - pip install .
-=======
   - python3 -m pip install --quiet --upgrade pip
   - python3 -m pip install --quiet -r requirements-dev.txt
   - python3 -m pip install --quiet .
@@ -30,5 +17,4 @@
   - python3 -m pip install --upgrade pip
   - python3 -m pip install -r requirements-dev.txt
   - python3 -m pip install .
->>>>>>> 6e90a09e
   - flit build