--- conflicted
+++ resolved
@@ -3,11 +3,8 @@
 import re
 
 import pytest
-<<<<<<< HEAD
 import pvoutput
 import pvoutput.exceptions
-=======
->>>>>>> 6e90a09e
 import requests_mock
 
 import pvoutput
@@ -109,11 +106,7 @@
 
 
 def test_delete_status_date_derp(pvo=good_pvo()):
-<<<<<<< HEAD
-    """ it should barf if you're setting it to tomorrow """
-=======
     """it should barf if you're setting it to tomorrow"""
->>>>>>> 6e90a09e
     with pytest.raises(ValueError):
         pvo.delete_status(date_val=datetime.date.today() + datetime.timedelta(1))
 
@@ -222,11 +215,7 @@
     """tests a long-url entry fail into register notification"""
     pvo = pvoutput.PVOutput(apikey="helloworld", systemid=1, donation_made=False)
     with pytest.raises(ValueError):
-<<<<<<< HEAD
-        pvo.register_notification(appid='test', url="#"*1000, alerttype=1)
-=======
         pvo.register_notification(appid="test", url="#" * 1000, alerttype=1)
->>>>>>> 6e90a09e
 
     with pytest.raises(ValueError):
         with requests_mock.mock() as mock:
@@ -237,23 +226,15 @@
             )
 
             response = pvo.register_notification(
-<<<<<<< HEAD
-                appid='test',
-=======
                 appid="test",
->>>>>>> 6e90a09e
                 url=f"http://example.com/{'#'*1000}",
                 alerttype=1,
             )
             assert response.status_code == 200
 
-<<<<<<< HEAD
-def test_register_notification_url_validresponse():
-=======
 
 def test_register_notification_url_validresponse():
     """tests a valid entry into register notification"""
->>>>>>> 6e90a09e
     pvo = pvoutput.PVOutput(apikey="helloworld", systemid=1, donation_made=False)
     with requests_mock.mock() as mock:
         mock.get(
@@ -266,10 +247,6 @@
         )
         assert response.status_code == 200
 
-<<<<<<< HEAD
-=======
-
->>>>>>> 6e90a09e
 def test_register_notification_appid_maxlength(pvo=good_pvo()):
     """tests the max length of appids"""
     with pytest.raises(ValueError):
@@ -279,17 +256,10 @@
                 text="OK 200",
                 status_code=200,
             )
-<<<<<<< HEAD
-            pvo.register_notification(appid='#'*10, url="#"*152, alerttype=1)
-            pvo.register_notification(appid='#'*5, url="#"*1000, alerttype=1)
-            pvo.register_notification(appid='#'*1000, url="#"*10, alerttype=1)
-            pvo.register_notification(appid='#'*151, url="#"*100, alerttype=1)
-=======
             pvo.register_notification(appid="#" * 10, url="#" * 152, alerttype=1)
             pvo.register_notification(appid="#" * 5, url="#" * 1000, alerttype=1)
             pvo.register_notification(appid="#" * 1000, url="#" * 10, alerttype=1)
             pvo.register_notification(appid="#" * 151, url="#" * 100, alerttype=1)
->>>>>>> 6e90a09e
 
     with requests_mock.mock() as mock:
         mock.get(
@@ -310,11 +280,7 @@
         "d": "20200905",
         "v1": 12345,
     }
-<<<<<<< HEAD
     print(f"test_datetime_fix: {test_data}")
-=======
-    # print(f"test_datetime_fix: {test_data}")
->>>>>>> 6e90a09e
     with requests_mock.mock() as mock:
         mock.post(
             url=URLMATCHER,
