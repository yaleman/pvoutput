{
    "_meta": {
        "hash": {
            "sha256": "607dbe09fcc63869c5259ea536e7cfff204d987ee26a14c9b4d8bbbf4dc5e428"
        },
        "pipfile-spec": 6,
        "requires": {},
        "sources": [
            {
                "name": "pypi",
                "url": "https://pypi.org/simple",
                "verify_ssl": true
            }
        ]
    },
    "default": {
        "certifi": {
            "hashes": [
                "sha256:5930595817496dd21bb8dc35dad090f1c2cd0adfaf21204bf6732ca5d8ee34d3",
                "sha256:8fc0819f1f30ba15bdb34cceffb9ef04d99f420f68eb75d901e9560b8749fc41"
            ],
            "version": "==2020.6.20"
        },
        "chardet": {
            "hashes": [
                "sha256:84ab92ed1c4d4f16916e05906b6b75a6c0fb5db821cc65e70cbd64a3e2a5eaae",
                "sha256:fc323ffcaeaed0e0a02bf4d117757b98aed530d9ed4531e3e15460124c106691"
            ],
            "version": "==3.0.4"
        },
        "idna": {
            "hashes": [
                "sha256:b307872f855b18632ce0c21c5e45be78c0ea7ae4c15c828c20788b26921eb3f6",
                "sha256:b97d804b1e9b523befed77c48dacec60e6dcb0b5391d57af6a65a312a90648c0"
            ],
<<<<<<< HEAD
            "markers": "python_version >= '2.7' and python_version not in '3.0, 3.1, 3.2, 3.3'",
=======
>>>>>>> e8ca09bc
            "version": "==2.10"
        },
        "requests": {
            "hashes": [
                "sha256:b3559a131db72c33ee969480840fff4bb6dd111de7dd27c8ee1f820f4f00231b",
                "sha256:fe75cc94a9443b9246fc7049224f75604b113c36acb93f87b80ed42c44cbb898"
<<<<<<< HEAD
            ],
            "index": "pypi",
            "version": "==2.24.0"
=======
            ],
            "index": "pypi",
            "version": "==2.24.0"
        },
        "requests-mock": {
            "hashes": [
                "sha256:11215c6f4df72702aa357f205cf1e537cffd7392b3e787b58239bde5fb3db53b",
                "sha256:e68f46844e4cee9d447150343c9ae875f99fa8037c6dcf5f15bf1fe9ab43d226"
            ],
            "index": "pypi",
            "version": "==1.8.0"
        },
        "six": {
            "hashes": [
                "sha256:30639c035cdb23534cd4aa2dd52c3bf48f06e5f4a941509c8bafd8ce11080259",
                "sha256:8b74bedcbbbaca38ff6d7491d76f2b06b3592611af620f8426e82dddb04a5ced"
            ],
            "version": "==1.15.0"
>>>>>>> e8ca09bc
        },
        "urllib3": {
            "hashes": [
                "sha256:91056c15fa70756691db97756772bb1eb9678fa585d9184f24534b100dc60f4a",
                "sha256:e7983572181f5e1522d9c98453462384ee92a0be7fac5f1413a1e35c56cc0461"
            ],
<<<<<<< HEAD
            "markers": "python_version >= '2.7' and python_version not in '3.0, 3.1, 3.2, 3.3, 3.4' and python_version < '4'",
=======
>>>>>>> e8ca09bc
            "version": "==1.25.10"
        }
    },
    "develop": {
        "alabaster": {
            "hashes": [
                "sha256:446438bdcca0e05bd45ea2de1668c1d9b032e1a9154c2c259092d77031ddd359",
                "sha256:a661d72d58e6ea8a57f7a86e37d86716863ee5e92788398526d58b26a4e4dc02"
            ],
            "version": "==0.7.12"
        },
        "attrs": {
            "hashes": [
                "sha256:26b54ddbbb9ee1d34d5d3668dd37d6cf74990ab23c828c2888dccdceee395594",
                "sha256:fce7fc47dfc976152e82d53ff92fa0407700c21acd20886a13777a0d20e655dc"
            ],
            "markers": "python_version >= '2.7' and python_version not in '3.0, 3.1, 3.2, 3.3'",
            "version": "==20.2.0"
        },
        "babel": {
            "hashes": [
                "sha256:1aac2ae2d0d8ea368fa90906567f5c08463d98ade155c0c4bfedd6a0f7160e38",
                "sha256:d670ea0b10f8b723672d3a6abeb87b565b244da220d76b4dba1b66269ec152d4"
            ],
            "markers": "python_version >= '2.7' and python_version not in '3.0, 3.1, 3.2, 3.3'",
            "version": "==2.8.0"
        },
        "bleach": {
            "hashes": [
                "sha256:2bce3d8fab545a6528c8fa5d9f9ae8ebc85a56da365c7f85180bfe96a35ef22f",
                "sha256:3c4c520fdb9db59ef139915a5db79f8b51bc2a7257ea0389f30c846883430a4b"
            ],
<<<<<<< HEAD
            "markers": "python_version >= '2.7' and python_version not in '3.0, 3.1, 3.2, 3.3, 3.4'",
=======
>>>>>>> e8ca09bc
            "version": "==3.1.5"
        },
        "certifi": {
            "hashes": [
                "sha256:5930595817496dd21bb8dc35dad090f1c2cd0adfaf21204bf6732ca5d8ee34d3",
                "sha256:8fc0819f1f30ba15bdb34cceffb9ef04d99f420f68eb75d901e9560b8749fc41"
            ],
            "version": "==2020.6.20"
<<<<<<< HEAD
=======
        },
        "cffi": {
            "hashes": [
                "sha256:267adcf6e68d77ba154334a3e4fc921b8e63cbb38ca00d33d40655d4228502bc",
                "sha256:26f33e8f6a70c255767e3c3f957ccafc7f1f706b966e110b855bfe944511f1f9",
                "sha256:3cd2c044517f38d1b577f05927fb9729d3396f1d44d0c659a445599e79519792",
                "sha256:4a03416915b82b81af5502459a8a9dd62a3c299b295dcdf470877cb948d655f2",
                "sha256:4ce1e995aeecf7cc32380bc11598bfdfa017d592259d5da00fc7ded11e61d022",
                "sha256:4f53e4128c81ca3212ff4cf097c797ab44646a40b42ec02a891155cd7a2ba4d8",
                "sha256:4fa72a52a906425416f41738728268072d5acfd48cbe7796af07a923236bcf96",
                "sha256:66dd45eb9530e3dde8f7c009f84568bc7cac489b93d04ac86e3111fb46e470c2",
                "sha256:6923d077d9ae9e8bacbdb1c07ae78405a9306c8fd1af13bfa06ca891095eb995",
                "sha256:833401b15de1bb92791d7b6fb353d4af60dc688eaa521bd97203dcd2d124a7c1",
                "sha256:8416ed88ddc057bab0526d4e4e9f3660f614ac2394b5e019a628cdfff3733849",
                "sha256:892daa86384994fdf4856cb43c93f40cbe80f7f95bb5da94971b39c7f54b3a9c",
                "sha256:98be759efdb5e5fa161e46d404f4e0ce388e72fbf7d9baf010aff16689e22abe",
                "sha256:a6d28e7f14ecf3b2ad67c4f106841218c8ab12a0683b1528534a6c87d2307af3",
                "sha256:b1d6ebc891607e71fd9da71688fcf332a6630b7f5b7f5549e6e631821c0e5d90",
                "sha256:b2a2b0d276a136146e012154baefaea2758ef1f56ae9f4e01c612b0831e0bd2f",
                "sha256:b87dfa9f10a470eee7f24234a37d1d5f51e5f5fa9eeffda7c282e2b8f5162eb1",
                "sha256:bac0d6f7728a9cc3c1e06d4fcbac12aaa70e9379b3025b27ec1226f0e2d404cf",
                "sha256:c991112622baee0ae4d55c008380c32ecfd0ad417bcd0417ba432e6ba7328caa",
                "sha256:cda422d54ee7905bfc53ee6915ab68fe7b230cacf581110df4272ee10462aadc",
                "sha256:d3148b6ba3923c5850ea197a91a42683f946dba7e8eb82dfa211ab7e708de939",
                "sha256:d6033b4ffa34ef70f0b8086fd4c3df4bf801fee485a8a7d4519399818351aa8e",
                "sha256:ddff0b2bd7edcc8c82d1adde6dbbf5e60d57ce985402541cd2985c27f7bec2a0",
                "sha256:e23cb7f1d8e0f93addf0cae3c5b6f00324cccb4a7949ee558d7b6ca973ab8ae9",
                "sha256:effd2ba52cee4ceff1a77f20d2a9f9bf8d50353c854a282b8760ac15b9833168",
                "sha256:f90c2267101010de42f7273c94a1f026e56cbc043f9330acd8a80e64300aba33",
                "sha256:f960375e9823ae6a07072ff7f8a85954e5a6434f97869f50d0e41649a1c8144f",
                "sha256:fcf32bf76dc25e30ed793145a57426064520890d7c02866eb93d3e4abe516948"
            ],
            "version": "==1.14.1"
>>>>>>> e8ca09bc
        },
        "chardet": {
            "hashes": [
                "sha256:84ab92ed1c4d4f16916e05906b6b75a6c0fb5db821cc65e70cbd64a3e2a5eaae",
                "sha256:fc323ffcaeaed0e0a02bf4d117757b98aed530d9ed4531e3e15460124c106691"
            ],
            "version": "==3.0.4"
        },
        "colorama": {
            "hashes": [
                "sha256:7d73d2a99753107a36ac6b455ee49046802e59d9d076ef8e47b61499fa29afff",
                "sha256:e96da0d330793e2cb9485e9ddfd918d456036c7149416295932478192f4436a1"
            ],
<<<<<<< HEAD
            "markers": "python_version >= '2.7' and python_version not in '3.0, 3.1, 3.2, 3.3, 3.4'",
=======
>>>>>>> e8ca09bc
            "version": "==0.4.3"
        },
        "commonmark": {
            "hashes": [
                "sha256:452f9dc859be7f06631ddcb328b6919c67984aca654e5fefb3914d54691aed60",
                "sha256:da2f38c92590f83de410ba1a3cbceafbc74fee9def35f9251ba9a971d6d66fd9"
            ],
            "version": "==0.9.1"
        },
        "coverage": {
            "hashes": [
                "sha256:098a703d913be6fbd146a8c50cc76513d726b022d170e5e98dc56d958fd592fb",
                "sha256:16042dc7f8e632e0dcd5206a5095ebd18cb1d005f4c89694f7f8aafd96dd43a3",
                "sha256:1adb6be0dcef0cf9434619d3b892772fdb48e793300f9d762e480e043bd8e716",
                "sha256:27ca5a2bc04d68f0776f2cdcb8bbd508bbe430a7bf9c02315cd05fb1d86d0034",
                "sha256:28f42dc5172ebdc32622a2c3f7ead1b836cdbf253569ae5673f499e35db0bac3",
                "sha256:2fcc8b58953d74d199a1a4d633df8146f0ac36c4e720b4a1997e9b6327af43a8",
                "sha256:304fbe451698373dc6653772c72c5d5e883a4aadaf20343592a7abb2e643dae0",
                "sha256:30bc103587e0d3df9e52cd9da1dd915265a22fad0b72afe54daf840c984b564f",
                "sha256:40f70f81be4d34f8d491e55936904db5c527b0711b2a46513641a5729783c2e4",
                "sha256:4186fc95c9febeab5681bc3248553d5ec8c2999b8424d4fc3a39c9cba5796962",
                "sha256:46794c815e56f1431c66d81943fa90721bb858375fb36e5903697d5eef88627d",
                "sha256:4869ab1c1ed33953bb2433ce7b894a28d724b7aa76c19b11e2878034a4e4680b",
                "sha256:4f6428b55d2916a69f8d6453e48a505c07b2245653b0aa9f0dee38785939f5e4",
                "sha256:52f185ffd3291196dc1aae506b42e178a592b0b60a8610b108e6ad892cfc1bb3",
                "sha256:538f2fd5eb64366f37c97fdb3077d665fa946d2b6d95447622292f38407f9258",
                "sha256:64c4f340338c68c463f1b56e3f2f0423f7b17ba6c3febae80b81f0e093077f59",
                "sha256:675192fca634f0df69af3493a48224f211f8db4e84452b08d5fcebb9167adb01",
                "sha256:700997b77cfab016533b3e7dbc03b71d33ee4df1d79f2463a318ca0263fc29dd",
                "sha256:8505e614c983834239f865da2dd336dcf9d72776b951d5dfa5ac36b987726e1b",
                "sha256:962c44070c281d86398aeb8f64e1bf37816a4dfc6f4c0f114756b14fc575621d",
                "sha256:9e536783a5acee79a9b308be97d3952b662748c4037b6a24cbb339dc7ed8eb89",
                "sha256:9ea749fd447ce7fb1ac71f7616371f04054d969d412d37611716721931e36efd",
                "sha256:a34cb28e0747ea15e82d13e14de606747e9e484fb28d63c999483f5d5188e89b",
                "sha256:a3ee9c793ffefe2944d3a2bd928a0e436cd0ac2d9e3723152d6fd5398838ce7d",
                "sha256:aab75d99f3f2874733946a7648ce87a50019eb90baef931698f96b76b6769a46",
                "sha256:b1ed2bdb27b4c9fc87058a1cb751c4df8752002143ed393899edb82b131e0546",
                "sha256:b360d8fd88d2bad01cb953d81fd2edd4be539df7bfec41e8753fe9f4456a5082",
                "sha256:b8f58c7db64d8f27078cbf2a4391af6aa4e4767cc08b37555c4ae064b8558d9b",
                "sha256:c1bbb628ed5192124889b51204de27c575b3ffc05a5a91307e7640eff1d48da4",
                "sha256:c2ff24df02a125b7b346c4c9078c8936da06964cc2d276292c357d64378158f8",
                "sha256:c890728a93fffd0407d7d37c1e6083ff3f9f211c83b4316fae3778417eab9811",
                "sha256:c96472b8ca5dc135fb0aa62f79b033f02aa434fb03a8b190600a5ae4102df1fd",
                "sha256:ce7866f29d3025b5b34c2e944e66ebef0d92e4a4f2463f7266daa03a1332a651",
                "sha256:e26c993bd4b220429d4ec8c1468eca445a4064a61c74ca08da7429af9bc53bb0"
            ],
            "index": "pypi",
            "version": "==5.2.1"
<<<<<<< HEAD
=======
        },
        "cryptography": {
            "hashes": [
                "sha256:0c608ff4d4adad9e39b5057de43657515c7da1ccb1807c3a27d4cf31fc923b4b",
                "sha256:0cbfed8ea74631fe4de00630f4bb592dad564d57f73150d6f6796a24e76c76cd",
                "sha256:124af7255ffc8e964d9ff26971b3a6153e1a8a220b9a685dc407976ecb27a06a",
                "sha256:384d7c681b1ab904fff3400a6909261cae1d0939cc483a68bdedab282fb89a07",
                "sha256:45741f5499150593178fc98d2c1a9c6722df88b99c821ad6ae298eff0ba1ae71",
                "sha256:4b9303507254ccb1181d1803a2080a798910ba89b1a3c9f53639885c90f7a756",
                "sha256:4d355f2aee4a29063c10164b032d9fa8a82e2c30768737a2fd56d256146ad559",
                "sha256:51e40123083d2f946794f9fe4adeeee2922b581fa3602128ce85ff813d85b81f",
                "sha256:8713ddb888119b0d2a1462357d5946b8911be01ddbf31451e1d07eaa5077a261",
                "sha256:8e924dbc025206e97756e8903039662aa58aa9ba357d8e1d8fc29e3092322053",
                "sha256:8ecef21ac982aa78309bb6f092d1677812927e8b5ef204a10c326fc29f1367e2",
                "sha256:8ecf9400d0893836ff41b6f977a33972145a855b6efeb605b49ee273c5e6469f",
                "sha256:9367d00e14dee8d02134c6c9524bb4bd39d4c162456343d07191e2a0b5ec8b3b",
                "sha256:a09fd9c1cca9a46b6ad4bea0a1f86ab1de3c0c932364dbcf9a6c2a5eeb44fa77",
                "sha256:ab49edd5bea8d8b39a44b3db618e4783ef84c19c8b47286bf05dfdb3efb01c83",
                "sha256:bea0b0468f89cdea625bb3f692cd7a4222d80a6bdafd6fb923963f2b9da0e15f",
                "sha256:bec7568c6970b865f2bcebbe84d547c52bb2abadf74cefce396ba07571109c67",
                "sha256:ce82cc06588e5cbc2a7df3c8a9c778f2cb722f56835a23a68b5a7264726bb00c",
                "sha256:dea0ba7fe6f9461d244679efa968d215ea1f989b9c1957d7f10c21e5c7c09ad6"
            ],
            "version": "==3.0"
>>>>>>> e8ca09bc
        },
        "docutils": {
            "hashes": [
                "sha256:0c5b78adfbf7762415433f5515cd5c9e762339e23369dbe8000d84a4bf4ab3af",
                "sha256:c2de3a60e9e7d07be26b7f2b00ca0309c207e06c100f9cc2a94931fc75a478fc"
            ],
            "markers": "python_version >= '2.7' and python_version not in '3.0, 3.1, 3.2, 3.3, 3.4'",
            "version": "==0.16"
        },
        "idna": {
            "hashes": [
                "sha256:b307872f855b18632ce0c21c5e45be78c0ea7ae4c15c828c20788b26921eb3f6",
                "sha256:b97d804b1e9b523befed77c48dacec60e6dcb0b5391d57af6a65a312a90648c0"
            ],
<<<<<<< HEAD
            "markers": "python_version >= '2.7' and python_version not in '3.0, 3.1, 3.2, 3.3'",
=======
>>>>>>> e8ca09bc
            "version": "==2.10"
        },
        "imagesize": {
            "hashes": [
                "sha256:6965f19a6a2039c7d48bca7dba2473069ff854c36ae6f19d2cde309d998228a1",
                "sha256:b1f6b5a4eab1f73479a50fb79fcf729514a900c341d8503d62a62dbc4127a2b1"
            ],
            "markers": "python_version >= '2.7' and python_version not in '3.0, 3.1, 3.2, 3.3'",
            "version": "==1.2.0"
        },
        "iniconfig": {
            "hashes": [
<<<<<<< HEAD
                "sha256:80cf40c597eb564e86346103f609d74efce0f6b4d4f30ec8ce9e2c26411ba437",
                "sha256:e5f92f89355a67de0595932a6c6c02ab4afddc6fcdc0bfc5becd0d60884d3f69"
            ],
            "version": "==1.0.1"
=======
                "sha256:90bb658cdbbf6d1735b6341ce708fc7024a3e14e99ffdc5783edea9f9b077f83",
                "sha256:dc15b2969b4ce36305c51eebe62d418ac7791e9a157911d58bfb1f9ccd8e2070"
            ],
            "markers": "python_version < '3.8'",
            "version": "==1.7.0"
        },
        "iniconfig": {
            "hashes": [
                "sha256:80cf40c597eb564e86346103f609d74efce0f6b4d4f30ec8ce9e2c26411ba437",
                "sha256:e5f92f89355a67de0595932a6c6c02ab4afddc6fcdc0bfc5becd0d60884d3f69"
            ],
            "version": "==1.0.1"
        },
        "jeepney": {
            "hashes": [
                "sha256:3479b861cc2b6407de5188695fa1a8d57e5072d7059322469b62628869b8e36e",
                "sha256:d6c6b49683446d2407d2fe3acb7a368a77ff063f9182fe427da15d622adc24cf"
            ],
            "markers": "sys_platform == 'linux'",
            "version": "==0.4.3"
>>>>>>> e8ca09bc
        },
        "jinja2": {
            "hashes": [
                "sha256:89aab215427ef59c34ad58735269eb58b1a5808103067f7bb9d5836c651b3bb0",
                "sha256:f0a4641d3cf955324a89c04f3d94663aa4d638abe8f733ecd3582848e1c37035"
            ],
<<<<<<< HEAD
            "markers": "python_version >= '2.7' and python_version not in '3.0, 3.1, 3.2, 3.3, 3.4'",
=======
>>>>>>> e8ca09bc
            "version": "==2.11.2"
        },
        "keyring": {
            "hashes": [
<<<<<<< HEAD
                "sha256:4e34ea2fdec90c1c43d6610b5a5fafa1b9097db1802948e90caf5763974b8f8d",
                "sha256:9aeadd006a852b78f4b4ef7c7556c2774d2432bbef8ee538a3e9089ac8b11466"
            ],
            "markers": "python_version >= '3.6'",
            "version": "==21.4.0"
=======
                "sha256:22df6abfed49912fc560806030051067fba9f0069cffa79da72899aeea4ccbd5",
                "sha256:e7a17caf40c40b6bb8c4772224a487e4a63013560ed0c521065aeba7ecd42182"
            ],
            "version": "==21.3.0"
>>>>>>> e8ca09bc
        },
        "markupsafe": {
            "hashes": [
                "sha256:00bc623926325b26bb9605ae9eae8a215691f33cae5df11ca5424f06f2d1f473",
                "sha256:09027a7803a62ca78792ad89403b1b7a73a01c8cb65909cd876f7fcebd79b161",
                "sha256:09c4b7f37d6c648cb13f9230d847adf22f8171b1ccc4d5682398e77f40309235",
                "sha256:1027c282dad077d0bae18be6794e6b6b8c91d58ed8a8d89a89d59693b9131db5",
                "sha256:13d3144e1e340870b25e7b10b98d779608c02016d5184cfb9927a9f10c689f42",
                "sha256:24982cc2533820871eba85ba648cd53d8623687ff11cbb805be4ff7b4c971aff",
                "sha256:29872e92839765e546828bb7754a68c418d927cd064fd4708fab9fe9c8bb116b",
                "sha256:43a55c2930bbc139570ac2452adf3d70cdbb3cfe5912c71cdce1c2c6bbd9c5d1",
                "sha256:46c99d2de99945ec5cb54f23c8cd5689f6d7177305ebff350a58ce5f8de1669e",
                "sha256:500d4957e52ddc3351cabf489e79c91c17f6e0899158447047588650b5e69183",
                "sha256:535f6fc4d397c1563d08b88e485c3496cf5784e927af890fb3c3aac7f933ec66",
                "sha256:596510de112c685489095da617b5bcbbac7dd6384aeebeda4df6025d0256a81b",
                "sha256:62fe6c95e3ec8a7fad637b7f3d372c15ec1caa01ab47926cfdf7a75b40e0eac1",
                "sha256:6788b695d50a51edb699cb55e35487e430fa21f1ed838122d722e0ff0ac5ba15",
                "sha256:6dd73240d2af64df90aa7c4e7481e23825ea70af4b4922f8ede5b9e35f78a3b1",
                "sha256:717ba8fe3ae9cc0006d7c451f0bb265ee07739daf76355d06366154ee68d221e",
                "sha256:79855e1c5b8da654cf486b830bd42c06e8780cea587384cf6545b7d9ac013a0b",
                "sha256:7c1699dfe0cf8ff607dbdcc1e9b9af1755371f92a68f706051cc8c37d447c905",
                "sha256:88e5fcfb52ee7b911e8bb6d6aa2fd21fbecc674eadd44118a9cc3863f938e735",
                "sha256:8defac2f2ccd6805ebf65f5eeb132adcf2ab57aa11fdf4c0dd5169a004710e7d",
                "sha256:98c7086708b163d425c67c7a91bad6e466bb99d797aa64f965e9d25c12111a5e",
                "sha256:9add70b36c5666a2ed02b43b335fe19002ee5235efd4b8a89bfcf9005bebac0d",
                "sha256:9bf40443012702a1d2070043cb6291650a0841ece432556f784f004937f0f32c",
                "sha256:ade5e387d2ad0d7ebf59146cc00c8044acbd863725f887353a10df825fc8ae21",
                "sha256:b00c1de48212e4cc9603895652c5c410df699856a2853135b3967591e4beebc2",
                "sha256:b1282f8c00509d99fef04d8ba936b156d419be841854fe901d8ae224c59f0be5",
                "sha256:b2051432115498d3562c084a49bba65d97cf251f5a331c64a12ee7e04dacc51b",
                "sha256:ba59edeaa2fc6114428f1637ffff42da1e311e29382d81b339c1817d37ec93c6",
                "sha256:c8716a48d94b06bb3b2524c2b77e055fb313aeb4ea620c8dd03a105574ba704f",
                "sha256:cd5df75523866410809ca100dc9681e301e3c27567cf498077e8551b6d20e42f",
                "sha256:cdb132fc825c38e1aeec2c8aa9338310d29d337bebbd7baa06889d09a60a1fa2",
                "sha256:e249096428b3ae81b08327a63a485ad0878de3fb939049038579ac0ef61e17e7",
                "sha256:e8313f01ba26fbbe36c7be1966a7b7424942f670f38e666995b88d012765b9be"
            ],
            "markers": "python_version >= '2.7' and python_version not in '3.0, 3.1, 3.2, 3.3'",
            "version": "==1.1.1"
        },
        "more-itertools": {
            "hashes": [
<<<<<<< HEAD
                "sha256:6f83822ae94818eae2612063a5101a7311e68ae8002005b5e05f03fd74a86a20",
                "sha256:9b30f12df9393f0d28af9210ff8efe48d10c94f73e5daf886f10c4b0b0b4f03c"
            ],
            "markers": "python_version >= '3.5'",
            "version": "==8.5.0"
=======
                "sha256:68c70cc7167bdf5c7c9d8f6954a7837089c6a36bf565383919bb595efb8a17e5",
                "sha256:b78134b2063dd214000685165d81c154522c3ee0a1c0d4d113c80361c234c5a2"
            ],
            "version": "==8.4.0"
>>>>>>> e8ca09bc
        },
        "packaging": {
            "hashes": [
                "sha256:4357f74f47b9c12db93624a82154e9b120fa8293699949152b22065d556079f8",
                "sha256:998416ba6962ae7fbd6596850b80e17859a5753ba17c32284f67bfff33784181"
            ],
<<<<<<< HEAD
            "markers": "python_version >= '2.7' and python_version not in '3.0, 3.1, 3.2, 3.3'",
=======
>>>>>>> e8ca09bc
            "version": "==20.4"
        },
        "pkginfo": {
            "hashes": [
                "sha256:7424f2c8511c186cd5424bbf31045b77435b37a8d604990b79d4e70d741148bb",
                "sha256:a6d9e40ca61ad3ebd0b72fbadd4fba16e4c0e4df0428c041e01e06eb6ee71f32"
            ],
            "version": "==1.5.0.1"
        },
        "pluggy": {
            "hashes": [
                "sha256:15b2acde666561e1298d71b523007ed7364de07029219b604cf808bfa1c765b0",
                "sha256:966c145cd83c96502c3c3868f50408687b38434af77734af1e9ca461a4081d2d"
            ],
            "markers": "python_version >= '2.7' and python_version not in '3.0, 3.1, 3.2, 3.3'",
            "version": "==0.13.1"
        },
        "py": {
            "hashes": [
                "sha256:366389d1db726cd2fcfc79732e75410e5fe4d31db13692115529d34069a043c2",
                "sha256:9ca6883ce56b4e8da7e79ac18787889fa5206c79dcc67fb065376cd2fe03f342"
            ],
<<<<<<< HEAD
            "markers": "python_version >= '2.7' and python_version not in '3.0, 3.1, 3.2, 3.3'",
            "version": "==1.9.0"
=======
            "version": "==1.9.0"
        },
        "pycparser": {
            "hashes": [
                "sha256:2d475327684562c3a96cc71adf7dc8c4f0565175cf86b6d7a404ff4c771f15f0",
                "sha256:7582ad22678f0fcd81102833f60ef8d0e57288b6b5fb00323d101be910e35705"
            ],
            "version": "==2.20"
>>>>>>> e8ca09bc
        },
        "pygments": {
            "hashes": [
                "sha256:647344a061c249a3b74e230c739f434d7ea4d8b1d5f3721bc0f3558049b38f44",
                "sha256:ff7a40b4860b727ab48fad6360eb351cc1b33cbf9b15a0f689ca5353e9463324"
            ],
            "markers": "python_version >= '3.5'",
            "version": "==2.6.1"
        },
        "pyparsing": {
            "hashes": [
                "sha256:c203ec8783bf771a155b207279b9bccb8dea02d8f0c9e5f8ead507bc3246ecc1",
                "sha256:ef9d7589ef3c200abe66653d3f1ab1033c3c419ae9b9bdb1240a85b024efc88b"
            ],
            "markers": "python_version >= '2.6' and python_version not in '3.0, 3.1, 3.2, 3.3'",
            "version": "==2.4.7"
        },
        "pytest": {
            "hashes": [
                "sha256:85228d75db9f45e06e57ef9bf4429267f81ac7c0d742cc9ed63d09886a9fe6f4",
                "sha256:8b6007800c53fdacd5a5c192203f4e531eb2a1540ad9c752e052ec0f7143dbad"
            ],
            "index": "pypi",
            "version": "==6.0.1"
        },
        "pytz": {
            "hashes": [
                "sha256:a494d53b6d39c3c6e44c3bec237336e14305e4f29bbf800b599253057fbb79ed",
                "sha256:c35965d010ce31b23eeb663ed3cc8c906275d6be1a34393a1d73a41febf4a048"
            ],
            "version": "==2020.1"
        },
        "readme-renderer": {
            "hashes": [
                "sha256:cbe9db71defedd2428a1589cdc545f9bd98e59297449f69d721ef8f1cfced68d",
                "sha256:cc4957a803106e820d05d14f71033092537a22daa4f406dfbdd61177e0936376"
            ],
            "version": "==26.0"
        },
        "recommonmark": {
            "hashes": [
                "sha256:29cd4faeb6c5268c633634f2d69aef9431e0f4d347f90659fd0aab20e541efeb",
                "sha256:2ec4207a574289355d5b6ae4ae4abb29043346ca12cdd5f07d374dc5987d2852"
            ],
            "index": "pypi",
            "version": "==0.6.0"
        },
        "requests": {
            "hashes": [
                "sha256:b3559a131db72c33ee969480840fff4bb6dd111de7dd27c8ee1f820f4f00231b",
                "sha256:fe75cc94a9443b9246fc7049224f75604b113c36acb93f87b80ed42c44cbb898"
<<<<<<< HEAD
            ],
            "index": "pypi",
            "version": "==2.24.0"
        },
        "requests-mock": {
            "hashes": [
                "sha256:11215c6f4df72702aa357f205cf1e537cffd7392b3e787b58239bde5fb3db53b",
                "sha256:e68f46844e4cee9d447150343c9ae875f99fa8037c6dcf5f15bf1fe9ab43d226"
            ],
            "index": "pypi",
            "version": "==1.8.0"
=======
            ],
            "index": "pypi",
            "version": "==2.24.0"
>>>>>>> e8ca09bc
        },
        "requests-toolbelt": {
            "hashes": [
                "sha256:380606e1d10dc85c3bd47bf5a6095f815ec007be7a8b69c878507068df059e6f",
                "sha256:968089d4584ad4ad7c171454f0a5c6dac23971e9472521ea3b6d49d610aa6fc0"
            ],
            "version": "==0.9.1"
        },
        "rfc3986": {
<<<<<<< HEAD
=======
            "hashes": [
                "sha256:112398da31a3344dc25dbf477d8df6cb34f9278a94fee2625d89e4514be8bb9d",
                "sha256:af9147e9aceda37c91a05f4deb128d4b4b49d6b199775fd2d2927768abdc8f50"
            ],
            "version": "==1.4.0"
        },
        "secretstorage": {
>>>>>>> e8ca09bc
            "hashes": [
                "sha256:112398da31a3344dc25dbf477d8df6cb34f9278a94fee2625d89e4514be8bb9d",
                "sha256:af9147e9aceda37c91a05f4deb128d4b4b49d6b199775fd2d2927768abdc8f50"
            ],
            "version": "==1.4.0"
        },
        "six": {
            "hashes": [
                "sha256:30639c035cdb23534cd4aa2dd52c3bf48f06e5f4a941509c8bafd8ce11080259",
                "sha256:8b74bedcbbbaca38ff6d7491d76f2b06b3592611af620f8426e82dddb04a5ced"
            ],
<<<<<<< HEAD
            "markers": "python_version >= '2.7' and python_version not in '3.0, 3.1, 3.2, 3.3'",
=======
>>>>>>> e8ca09bc
            "version": "==1.15.0"
        },
        "snowballstemmer": {
            "hashes": [
                "sha256:209f257d7533fdb3cb73bdbd24f436239ca3b2fa67d56f6ff88e86be08cc5ef0",
                "sha256:df3bac3df4c2c01363f3dd2cfa78cce2840a79b9f1c2d2de9ce8d31683992f52"
            ],
            "version": "==2.0.0"
        },
        "sphinx": {
            "hashes": [
                "sha256:321d6d9b16fa381a5306e5a0b76cd48ffbc588e6340059a729c6fdd66087e0e8",
                "sha256:ce6fd7ff5b215af39e2fcd44d4a321f6694b4530b6f2b2109b64d120773faea0"
            ],
            "index": "pypi",
            "version": "==3.2.1"
        },
        "sphinxcontrib-applehelp": {
            "hashes": [
                "sha256:806111e5e962be97c29ec4c1e7fe277bfd19e9652fb1a4392105b43e01af885a",
                "sha256:a072735ec80e7675e3f432fcae8610ecf509c5f1869d17e2eecff44389cdbc58"
            ],
            "markers": "python_version >= '3.5'",
            "version": "==1.0.2"
        },
        "sphinxcontrib-devhelp": {
            "hashes": [
                "sha256:8165223f9a335cc1af7ffe1ed31d2871f325254c0423bc0c4c7cd1c1e4734a2e",
                "sha256:ff7f1afa7b9642e7060379360a67e9c41e8f3121f2ce9164266f61b9f4b338e4"
            ],
            "markers": "python_version >= '3.5'",
            "version": "==1.0.2"
        },
        "sphinxcontrib-htmlhelp": {
            "hashes": [
                "sha256:3c0bc24a2c41e340ac37c85ced6dafc879ab485c095b1d65d2461ac2f7cca86f",
                "sha256:e8f5bb7e31b2dbb25b9cc435c8ab7a79787ebf7f906155729338f3156d93659b"
            ],
            "markers": "python_version >= '3.5'",
            "version": "==1.0.3"
        },
        "sphinxcontrib-jsmath": {
            "hashes": [
                "sha256:2ec2eaebfb78f3f2078e73666b1415417a116cc848b72e5172e596c871103178",
                "sha256:a9925e4a4587247ed2191a22df5f6970656cb8ca2bd6284309578f2153e0c4b8"
            ],
            "markers": "python_version >= '3.5'",
            "version": "==1.0.1"
        },
        "sphinxcontrib-qthelp": {
            "hashes": [
                "sha256:4c33767ee058b70dba89a6fc5c1892c0d57a54be67ddd3e7875a18d14cba5a72",
                "sha256:bd9fc24bcb748a8d51fd4ecaade681350aa63009a347a8c14e637895444dfab6"
            ],
            "markers": "python_version >= '3.5'",
            "version": "==1.0.3"
        },
        "sphinxcontrib-serializinghtml": {
            "hashes": [
                "sha256:eaa0eccc86e982a9b939b2b82d12cc5d013385ba5eadcc7e4fed23f4405f77bc",
                "sha256:f242a81d423f59617a8e5cf16f5d4d74e28ee9a66f9e5b637a18082991db5a9a"
            ],
            "markers": "python_version >= '3.5'",
            "version": "==1.1.4"
        },
        "toml": {
            "hashes": [
                "sha256:926b612be1e5ce0634a2ca03470f95169cf16f939018233a670519cb4ac58b0f",
                "sha256:bda89d5935c2eac546d648028b9901107a595863cb36bae0c73ac804a9b4ce88"
            ],
            "version": "==0.10.1"
        },
        "tqdm": {
            "hashes": [
                "sha256:1a336d2b829be50e46b84668691e0a2719f26c97c62846298dd5ae2937e4d5cf",
                "sha256:564d632ea2b9cb52979f7956e093e831c28d441c11751682f84c86fc46e4fd21"
            ],
<<<<<<< HEAD
            "markers": "python_version >= '2.6' and python_version not in '3.0, 3.1, 3.2, 3.3'",
=======
>>>>>>> e8ca09bc
            "version": "==4.48.2"
        },
        "twine": {
            "hashes": [
                "sha256:34352fd52ec3b9d29837e6072d5a2a7c6fe4290e97bba46bb8d478b5c598f7ab",
                "sha256:ba9ff477b8d6de0c89dd450e70b2185da190514e91c42cc62f96850025c10472"
            ],
            "index": "pypi",
            "version": "==3.2.0"
        },
        "urllib3": {
            "hashes": [
                "sha256:91056c15fa70756691db97756772bb1eb9678fa585d9184f24534b100dc60f4a",
                "sha256:e7983572181f5e1522d9c98453462384ee92a0be7fac5f1413a1e35c56cc0461"
            ],
<<<<<<< HEAD
            "markers": "python_version >= '2.7' and python_version not in '3.0, 3.1, 3.2, 3.3, 3.4' and python_version < '4'",
=======
>>>>>>> e8ca09bc
            "version": "==1.25.10"
        },
        "webencodings": {
            "hashes": [
                "sha256:a0af1213f3c2226497a97e2b3aa01a7e4bee4f403f95be16fc9acd2947514a78",
                "sha256:b36a1c245f2d304965eb4e0a82848379241dc04b865afcc4aab16748587e1923"
            ],
            "version": "==0.5.1"
        }
    }
}<|MERGE_RESOLUTION|>--- conflicted
+++ resolved
@@ -33,50 +33,23 @@
                 "sha256:b307872f855b18632ce0c21c5e45be78c0ea7ae4c15c828c20788b26921eb3f6",
                 "sha256:b97d804b1e9b523befed77c48dacec60e6dcb0b5391d57af6a65a312a90648c0"
             ],
-<<<<<<< HEAD
-            "markers": "python_version >= '2.7' and python_version not in '3.0, 3.1, 3.2, 3.3'",
-=======
->>>>>>> e8ca09bc
+            "markers": "python_version >= '2.7' and python_version not in '3.0, 3.1, 3.2, 3.3'",
             "version": "==2.10"
         },
         "requests": {
             "hashes": [
                 "sha256:b3559a131db72c33ee969480840fff4bb6dd111de7dd27c8ee1f820f4f00231b",
                 "sha256:fe75cc94a9443b9246fc7049224f75604b113c36acb93f87b80ed42c44cbb898"
-<<<<<<< HEAD
             ],
             "index": "pypi",
             "version": "==2.24.0"
-=======
-            ],
-            "index": "pypi",
-            "version": "==2.24.0"
-        },
-        "requests-mock": {
-            "hashes": [
-                "sha256:11215c6f4df72702aa357f205cf1e537cffd7392b3e787b58239bde5fb3db53b",
-                "sha256:e68f46844e4cee9d447150343c9ae875f99fa8037c6dcf5f15bf1fe9ab43d226"
-            ],
-            "index": "pypi",
-            "version": "==1.8.0"
-        },
-        "six": {
-            "hashes": [
-                "sha256:30639c035cdb23534cd4aa2dd52c3bf48f06e5f4a941509c8bafd8ce11080259",
-                "sha256:8b74bedcbbbaca38ff6d7491d76f2b06b3592611af620f8426e82dddb04a5ced"
-            ],
-            "version": "==1.15.0"
->>>>>>> e8ca09bc
         },
         "urllib3": {
             "hashes": [
                 "sha256:91056c15fa70756691db97756772bb1eb9678fa585d9184f24534b100dc60f4a",
                 "sha256:e7983572181f5e1522d9c98453462384ee92a0be7fac5f1413a1e35c56cc0461"
             ],
-<<<<<<< HEAD
             "markers": "python_version >= '2.7' and python_version not in '3.0, 3.1, 3.2, 3.3, 3.4' and python_version < '4'",
-=======
->>>>>>> e8ca09bc
             "version": "==1.25.10"
         }
     },
@@ -109,10 +82,7 @@
                 "sha256:2bce3d8fab545a6528c8fa5d9f9ae8ebc85a56da365c7f85180bfe96a35ef22f",
                 "sha256:3c4c520fdb9db59ef139915a5db79f8b51bc2a7257ea0389f30c846883430a4b"
             ],
-<<<<<<< HEAD
             "markers": "python_version >= '2.7' and python_version not in '3.0, 3.1, 3.2, 3.3, 3.4'",
-=======
->>>>>>> e8ca09bc
             "version": "==3.1.5"
         },
         "certifi": {
@@ -121,42 +91,6 @@
                 "sha256:8fc0819f1f30ba15bdb34cceffb9ef04d99f420f68eb75d901e9560b8749fc41"
             ],
             "version": "==2020.6.20"
-<<<<<<< HEAD
-=======
-        },
-        "cffi": {
-            "hashes": [
-                "sha256:267adcf6e68d77ba154334a3e4fc921b8e63cbb38ca00d33d40655d4228502bc",
-                "sha256:26f33e8f6a70c255767e3c3f957ccafc7f1f706b966e110b855bfe944511f1f9",
-                "sha256:3cd2c044517f38d1b577f05927fb9729d3396f1d44d0c659a445599e79519792",
-                "sha256:4a03416915b82b81af5502459a8a9dd62a3c299b295dcdf470877cb948d655f2",
-                "sha256:4ce1e995aeecf7cc32380bc11598bfdfa017d592259d5da00fc7ded11e61d022",
-                "sha256:4f53e4128c81ca3212ff4cf097c797ab44646a40b42ec02a891155cd7a2ba4d8",
-                "sha256:4fa72a52a906425416f41738728268072d5acfd48cbe7796af07a923236bcf96",
-                "sha256:66dd45eb9530e3dde8f7c009f84568bc7cac489b93d04ac86e3111fb46e470c2",
-                "sha256:6923d077d9ae9e8bacbdb1c07ae78405a9306c8fd1af13bfa06ca891095eb995",
-                "sha256:833401b15de1bb92791d7b6fb353d4af60dc688eaa521bd97203dcd2d124a7c1",
-                "sha256:8416ed88ddc057bab0526d4e4e9f3660f614ac2394b5e019a628cdfff3733849",
-                "sha256:892daa86384994fdf4856cb43c93f40cbe80f7f95bb5da94971b39c7f54b3a9c",
-                "sha256:98be759efdb5e5fa161e46d404f4e0ce388e72fbf7d9baf010aff16689e22abe",
-                "sha256:a6d28e7f14ecf3b2ad67c4f106841218c8ab12a0683b1528534a6c87d2307af3",
-                "sha256:b1d6ebc891607e71fd9da71688fcf332a6630b7f5b7f5549e6e631821c0e5d90",
-                "sha256:b2a2b0d276a136146e012154baefaea2758ef1f56ae9f4e01c612b0831e0bd2f",
-                "sha256:b87dfa9f10a470eee7f24234a37d1d5f51e5f5fa9eeffda7c282e2b8f5162eb1",
-                "sha256:bac0d6f7728a9cc3c1e06d4fcbac12aaa70e9379b3025b27ec1226f0e2d404cf",
-                "sha256:c991112622baee0ae4d55c008380c32ecfd0ad417bcd0417ba432e6ba7328caa",
-                "sha256:cda422d54ee7905bfc53ee6915ab68fe7b230cacf581110df4272ee10462aadc",
-                "sha256:d3148b6ba3923c5850ea197a91a42683f946dba7e8eb82dfa211ab7e708de939",
-                "sha256:d6033b4ffa34ef70f0b8086fd4c3df4bf801fee485a8a7d4519399818351aa8e",
-                "sha256:ddff0b2bd7edcc8c82d1adde6dbbf5e60d57ce985402541cd2985c27f7bec2a0",
-                "sha256:e23cb7f1d8e0f93addf0cae3c5b6f00324cccb4a7949ee558d7b6ca973ab8ae9",
-                "sha256:effd2ba52cee4ceff1a77f20d2a9f9bf8d50353c854a282b8760ac15b9833168",
-                "sha256:f90c2267101010de42f7273c94a1f026e56cbc043f9330acd8a80e64300aba33",
-                "sha256:f960375e9823ae6a07072ff7f8a85954e5a6434f97869f50d0e41649a1c8144f",
-                "sha256:fcf32bf76dc25e30ed793145a57426064520890d7c02866eb93d3e4abe516948"
-            ],
-            "version": "==1.14.1"
->>>>>>> e8ca09bc
         },
         "chardet": {
             "hashes": [
@@ -170,10 +104,7 @@
                 "sha256:7d73d2a99753107a36ac6b455ee49046802e59d9d076ef8e47b61499fa29afff",
                 "sha256:e96da0d330793e2cb9485e9ddfd918d456036c7149416295932478192f4436a1"
             ],
-<<<<<<< HEAD
             "markers": "python_version >= '2.7' and python_version not in '3.0, 3.1, 3.2, 3.3, 3.4'",
-=======
->>>>>>> e8ca09bc
             "version": "==0.4.3"
         },
         "commonmark": {
@@ -222,33 +153,6 @@
             ],
             "index": "pypi",
             "version": "==5.2.1"
-<<<<<<< HEAD
-=======
-        },
-        "cryptography": {
-            "hashes": [
-                "sha256:0c608ff4d4adad9e39b5057de43657515c7da1ccb1807c3a27d4cf31fc923b4b",
-                "sha256:0cbfed8ea74631fe4de00630f4bb592dad564d57f73150d6f6796a24e76c76cd",
-                "sha256:124af7255ffc8e964d9ff26971b3a6153e1a8a220b9a685dc407976ecb27a06a",
-                "sha256:384d7c681b1ab904fff3400a6909261cae1d0939cc483a68bdedab282fb89a07",
-                "sha256:45741f5499150593178fc98d2c1a9c6722df88b99c821ad6ae298eff0ba1ae71",
-                "sha256:4b9303507254ccb1181d1803a2080a798910ba89b1a3c9f53639885c90f7a756",
-                "sha256:4d355f2aee4a29063c10164b032d9fa8a82e2c30768737a2fd56d256146ad559",
-                "sha256:51e40123083d2f946794f9fe4adeeee2922b581fa3602128ce85ff813d85b81f",
-                "sha256:8713ddb888119b0d2a1462357d5946b8911be01ddbf31451e1d07eaa5077a261",
-                "sha256:8e924dbc025206e97756e8903039662aa58aa9ba357d8e1d8fc29e3092322053",
-                "sha256:8ecef21ac982aa78309bb6f092d1677812927e8b5ef204a10c326fc29f1367e2",
-                "sha256:8ecf9400d0893836ff41b6f977a33972145a855b6efeb605b49ee273c5e6469f",
-                "sha256:9367d00e14dee8d02134c6c9524bb4bd39d4c162456343d07191e2a0b5ec8b3b",
-                "sha256:a09fd9c1cca9a46b6ad4bea0a1f86ab1de3c0c932364dbcf9a6c2a5eeb44fa77",
-                "sha256:ab49edd5bea8d8b39a44b3db618e4783ef84c19c8b47286bf05dfdb3efb01c83",
-                "sha256:bea0b0468f89cdea625bb3f692cd7a4222d80a6bdafd6fb923963f2b9da0e15f",
-                "sha256:bec7568c6970b865f2bcebbe84d547c52bb2abadf74cefce396ba07571109c67",
-                "sha256:ce82cc06588e5cbc2a7df3c8a9c778f2cb722f56835a23a68b5a7264726bb00c",
-                "sha256:dea0ba7fe6f9461d244679efa968d215ea1f989b9c1957d7f10c21e5c7c09ad6"
-            ],
-            "version": "==3.0"
->>>>>>> e8ca09bc
         },
         "docutils": {
             "hashes": [
@@ -263,10 +167,7 @@
                 "sha256:b307872f855b18632ce0c21c5e45be78c0ea7ae4c15c828c20788b26921eb3f6",
                 "sha256:b97d804b1e9b523befed77c48dacec60e6dcb0b5391d57af6a65a312a90648c0"
             ],
-<<<<<<< HEAD
-            "markers": "python_version >= '2.7' and python_version not in '3.0, 3.1, 3.2, 3.3'",
-=======
->>>>>>> e8ca09bc
+            "markers": "python_version >= '2.7' and python_version not in '3.0, 3.1, 3.2, 3.3'",
             "version": "==2.10"
         },
         "imagesize": {
@@ -279,59 +180,26 @@
         },
         "iniconfig": {
             "hashes": [
-<<<<<<< HEAD
                 "sha256:80cf40c597eb564e86346103f609d74efce0f6b4d4f30ec8ce9e2c26411ba437",
                 "sha256:e5f92f89355a67de0595932a6c6c02ab4afddc6fcdc0bfc5becd0d60884d3f69"
             ],
             "version": "==1.0.1"
-=======
-                "sha256:90bb658cdbbf6d1735b6341ce708fc7024a3e14e99ffdc5783edea9f9b077f83",
-                "sha256:dc15b2969b4ce36305c51eebe62d418ac7791e9a157911d58bfb1f9ccd8e2070"
-            ],
-            "markers": "python_version < '3.8'",
-            "version": "==1.7.0"
-        },
-        "iniconfig": {
-            "hashes": [
-                "sha256:80cf40c597eb564e86346103f609d74efce0f6b4d4f30ec8ce9e2c26411ba437",
-                "sha256:e5f92f89355a67de0595932a6c6c02ab4afddc6fcdc0bfc5becd0d60884d3f69"
-            ],
-            "version": "==1.0.1"
-        },
-        "jeepney": {
-            "hashes": [
-                "sha256:3479b861cc2b6407de5188695fa1a8d57e5072d7059322469b62628869b8e36e",
-                "sha256:d6c6b49683446d2407d2fe3acb7a368a77ff063f9182fe427da15d622adc24cf"
-            ],
-            "markers": "sys_platform == 'linux'",
-            "version": "==0.4.3"
->>>>>>> e8ca09bc
         },
         "jinja2": {
             "hashes": [
                 "sha256:89aab215427ef59c34ad58735269eb58b1a5808103067f7bb9d5836c651b3bb0",
                 "sha256:f0a4641d3cf955324a89c04f3d94663aa4d638abe8f733ecd3582848e1c37035"
             ],
-<<<<<<< HEAD
             "markers": "python_version >= '2.7' and python_version not in '3.0, 3.1, 3.2, 3.3, 3.4'",
-=======
->>>>>>> e8ca09bc
             "version": "==2.11.2"
         },
         "keyring": {
             "hashes": [
-<<<<<<< HEAD
                 "sha256:4e34ea2fdec90c1c43d6610b5a5fafa1b9097db1802948e90caf5763974b8f8d",
                 "sha256:9aeadd006a852b78f4b4ef7c7556c2774d2432bbef8ee538a3e9089ac8b11466"
             ],
             "markers": "python_version >= '3.6'",
             "version": "==21.4.0"
-=======
-                "sha256:22df6abfed49912fc560806030051067fba9f0069cffa79da72899aeea4ccbd5",
-                "sha256:e7a17caf40c40b6bb8c4772224a487e4a63013560ed0c521065aeba7ecd42182"
-            ],
-            "version": "==21.3.0"
->>>>>>> e8ca09bc
         },
         "markupsafe": {
             "hashes": [
@@ -374,28 +242,18 @@
         },
         "more-itertools": {
             "hashes": [
-<<<<<<< HEAD
                 "sha256:6f83822ae94818eae2612063a5101a7311e68ae8002005b5e05f03fd74a86a20",
                 "sha256:9b30f12df9393f0d28af9210ff8efe48d10c94f73e5daf886f10c4b0b0b4f03c"
             ],
             "markers": "python_version >= '3.5'",
             "version": "==8.5.0"
-=======
-                "sha256:68c70cc7167bdf5c7c9d8f6954a7837089c6a36bf565383919bb595efb8a17e5",
-                "sha256:b78134b2063dd214000685165d81c154522c3ee0a1c0d4d113c80361c234c5a2"
-            ],
-            "version": "==8.4.0"
->>>>>>> e8ca09bc
         },
         "packaging": {
             "hashes": [
                 "sha256:4357f74f47b9c12db93624a82154e9b120fa8293699949152b22065d556079f8",
                 "sha256:998416ba6962ae7fbd6596850b80e17859a5753ba17c32284f67bfff33784181"
             ],
-<<<<<<< HEAD
-            "markers": "python_version >= '2.7' and python_version not in '3.0, 3.1, 3.2, 3.3'",
-=======
->>>>>>> e8ca09bc
+            "markers": "python_version >= '2.7' and python_version not in '3.0, 3.1, 3.2, 3.3'",
             "version": "==20.4"
         },
         "pkginfo": {
@@ -418,19 +276,8 @@
                 "sha256:366389d1db726cd2fcfc79732e75410e5fe4d31db13692115529d34069a043c2",
                 "sha256:9ca6883ce56b4e8da7e79ac18787889fa5206c79dcc67fb065376cd2fe03f342"
             ],
-<<<<<<< HEAD
             "markers": "python_version >= '2.7' and python_version not in '3.0, 3.1, 3.2, 3.3'",
             "version": "==1.9.0"
-=======
-            "version": "==1.9.0"
-        },
-        "pycparser": {
-            "hashes": [
-                "sha256:2d475327684562c3a96cc71adf7dc8c4f0565175cf86b6d7a404ff4c771f15f0",
-                "sha256:7582ad22678f0fcd81102833f60ef8d0e57288b6b5fb00323d101be910e35705"
-            ],
-            "version": "==2.20"
->>>>>>> e8ca09bc
         },
         "pygments": {
             "hashes": [
@@ -445,7 +292,7 @@
                 "sha256:c203ec8783bf771a155b207279b9bccb8dea02d8f0c9e5f8ead507bc3246ecc1",
                 "sha256:ef9d7589ef3c200abe66653d3f1ab1033c3c419ae9b9bdb1240a85b024efc88b"
             ],
-            "markers": "python_version >= '2.6' and python_version not in '3.0, 3.1, 3.2, 3.3'",
+            "markers": "python_version >= '2.6' and python_version not in '3.0, 3.1, 3.2'",
             "version": "==2.4.7"
         },
         "pytest": {
@@ -482,7 +329,6 @@
             "hashes": [
                 "sha256:b3559a131db72c33ee969480840fff4bb6dd111de7dd27c8ee1f820f4f00231b",
                 "sha256:fe75cc94a9443b9246fc7049224f75604b113c36acb93f87b80ed42c44cbb898"
-<<<<<<< HEAD
             ],
             "index": "pypi",
             "version": "==2.24.0"
@@ -494,11 +340,6 @@
             ],
             "index": "pypi",
             "version": "==1.8.0"
-=======
-            ],
-            "index": "pypi",
-            "version": "==2.24.0"
->>>>>>> e8ca09bc
         },
         "requests-toolbelt": {
             "hashes": [
@@ -508,31 +349,18 @@
             "version": "==0.9.1"
         },
         "rfc3986": {
-<<<<<<< HEAD
-=======
             "hashes": [
                 "sha256:112398da31a3344dc25dbf477d8df6cb34f9278a94fee2625d89e4514be8bb9d",
                 "sha256:af9147e9aceda37c91a05f4deb128d4b4b49d6b199775fd2d2927768abdc8f50"
             ],
             "version": "==1.4.0"
         },
-        "secretstorage": {
->>>>>>> e8ca09bc
-            "hashes": [
-                "sha256:112398da31a3344dc25dbf477d8df6cb34f9278a94fee2625d89e4514be8bb9d",
-                "sha256:af9147e9aceda37c91a05f4deb128d4b4b49d6b199775fd2d2927768abdc8f50"
-            ],
-            "version": "==1.4.0"
-        },
         "six": {
             "hashes": [
                 "sha256:30639c035cdb23534cd4aa2dd52c3bf48f06e5f4a941509c8bafd8ce11080259",
                 "sha256:8b74bedcbbbaca38ff6d7491d76f2b06b3592611af620f8426e82dddb04a5ced"
             ],
-<<<<<<< HEAD
-            "markers": "python_version >= '2.7' and python_version not in '3.0, 3.1, 3.2, 3.3'",
-=======
->>>>>>> e8ca09bc
+            "markers": "python_version >= '2.7' and python_version not in '3.0, 3.1, 3.2'",
             "version": "==1.15.0"
         },
         "snowballstemmer": {
@@ -610,10 +438,7 @@
                 "sha256:1a336d2b829be50e46b84668691e0a2719f26c97c62846298dd5ae2937e4d5cf",
                 "sha256:564d632ea2b9cb52979f7956e093e831c28d441c11751682f84c86fc46e4fd21"
             ],
-<<<<<<< HEAD
-            "markers": "python_version >= '2.6' and python_version not in '3.0, 3.1, 3.2, 3.3'",
-=======
->>>>>>> e8ca09bc
+            "markers": "python_version >= '2.6' and python_version not in '3.0, 3.1'",
             "version": "==4.48.2"
         },
         "twine": {
@@ -629,10 +454,7 @@
                 "sha256:91056c15fa70756691db97756772bb1eb9678fa585d9184f24534b100dc60f4a",
                 "sha256:e7983572181f5e1522d9c98453462384ee92a0be7fac5f1413a1e35c56cc0461"
             ],
-<<<<<<< HEAD
             "markers": "python_version >= '2.7' and python_version not in '3.0, 3.1, 3.2, 3.3, 3.4' and python_version < '4'",
-=======
->>>>>>> e8ca09bc
             "version": "==1.25.10"
         },
         "webencodings": {
